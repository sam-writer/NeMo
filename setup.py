# ! /usr/bin/python
# -*- coding: utf-8 -*-

# Copyright (c) 2020, NVIDIA CORPORATION.  All rights reserved.
#
# Licensed under the Apache License, Version 2.0 (the "License");
# you may not use this file except in compliance with the License.
# You may obtain a copy of the License at
#
#     http://www.apache.org/licenses/LICENSE-2.0
#
# Unless required by applicable law or agreed to in writing, software
# distributed under the License is distributed on an "AS IS" BASIS,
# WITHOUT WARRANTIES OR CONDITIONS OF ANY KIND, either express or implied.
# See the License for the specific language governing permissions and
# limitations under the License.

"""Setup for pip package."""

import codecs
import os
import subprocess
from distutils import cmd as distutils_cmd
from distutils import log as distutils_log
from itertools import chain
import importlib.util

from distutils.core import setup
from Cython.Build import cythonize
import numpy

import setuptools


spec = importlib.util.spec_from_file_location('package_info', 'nemo/package_info.py')
package_info = importlib.util.module_from_spec(spec)
spec.loader.exec_module(package_info)


__contact_emails__ = package_info.__contact_emails__
__contact_names__ = package_info.__contact_names__
__description__ = package_info.__description__
__download_url__ = package_info.__download_url__
__homepage__ = package_info.__homepage__
__keywords__ = package_info.__keywords__
__license__ = package_info.__license__
__package_name__ = package_info.__package_name__
__repository_url__ = package_info.__repository_url__
__version__ = package_info.__version__


if os.path.exists('nemo/README.md'):
    with open("nemo/README.md", "r", encoding='utf-8') as fh:
        long_description = fh.read()
    long_description_content_type = "text/markdown"

elif os.path.exists('README.rst'):
    # codec is used for consistent encoding
    long_description = codecs.open(
        os.path.join(os.path.abspath(os.path.dirname(__file__)), 'README.rst'), 'r', encoding='utf-8',
    ).read()
    long_description_content_type = "text/x-rst"

else:
    long_description = 'See ' + __homepage__


###############################################################################
#                             Dependency Loading                              #
# %%%%%%%%%%%%%%%%%%%%%%%%%%%%%%%%%%%%%%%%%%%%%%%%%%%%%%%%%%%%%%%%%%%%%%%%%%% #


def req_file(filename, folder="requirements"):
    with open(os.path.join(folder, filename), encoding='utf-8') as f:
        content = f.readlines()
    # you may also want to remove whitespace characters
    # Example: `\n` at the end of each line
    return [x.strip() for x in content]


install_requires = req_file("requirements.txt")

extras_require = {
    # User packages
    'test': req_file("requirements_test.txt"),
    # NeMo Tools
    'text_processing': req_file("requirements_text_processing.txt"),
    # Torch Packages
    'torch_tts': req_file("requirements_torch_tts.txt"),
    # Lightning Collections Packages
    'core': req_file("requirements_lightning.txt"),
    'asr': req_file("requirements_asr.txt"),
    'cv': req_file("requirements_cv.txt"),
    'nlp': req_file("requirements_nlp.txt"),
    'tts': req_file("requirements_tts.txt"),
}

extras_require['all'] = list(chain(extras_require.values()))

# Add lightning requirements as needed
extras_require['test'] = list(chain([extras_require['tts'], extras_require['core']]))
extras_require['asr'] = list(chain([extras_require['asr'], extras_require['core']]))
extras_require['cv'] = list(chain([extras_require['cv'], extras_require['core']]))
extras_require['nlp'] = list(chain([extras_require['nlp'], extras_require['core']]))
extras_require['tts'] = list(chain([extras_require['tts'], extras_require['core']]))

# TTS has extra dependencies
extras_require['tts'] = list(chain([extras_require['tts'], extras_require['asr'], extras_require['torch_tts']]))

tests_requirements = extras_require["test"]

###############################################################################
#                              Monotonic Align                                #
# %%%%%%%%%%%%%%%%%%%%%%%%%%%%%%%%%%%%%%%%%%%%%%%%%%%%%%%%%%%%%%%%%%%%%%%%%%% #

<<<<<<< HEAD
# setup(
#   name = 'monotonic_align',
#   ext_modules = cythonize("nemo/collections/tts/modules/monotonic_align/core.pyx"),
#   include_dirs=[numpy.get_include()]
# )
=======
setup(
  name = 'monotonic_align',
  ext_modules = cythonize("nemo/collections/tts/modules/monotonic_align/core.pyx"),
  include_dirs=[numpy.get_include()]
)
>>>>>>> 6be1cee0

###############################################################################
#                            Code style checkers                              #
# %%%%%%%%%%%%%%%%%%%%%%%%%%%%%%%%%%%%%%%%%%%%%%%%%%%%%%%%%%%%%%%%%%%%%%%%%%% #


class StyleCommand(distutils_cmd.Command):
    __LINE_WIDTH = 119
    __ISORT_BASE = (
        'isort '
        # These two lines makes isort compatible with black.
        '--multi-line=3 --trailing-comma --force-grid-wrap=0 '
        f'--use-parentheses --line-width={__LINE_WIDTH} -rc -ws'
    )
    __BLACK_BASE = f'black --skip-string-normalization --line-length={__LINE_WIDTH}'
    description = 'Checks overall project code style.'
    user_options = [
        ('scope=', None, 'Folder of file to operate within.'),
        ('fix', None, 'True if tries to fix issues in-place.'),
    ]

    def __call_checker(self, base_command, scope, check):
        command = list(base_command)

        command.append(scope)

        if check:
            command.extend(['--check', '--diff'])

        self.announce(
            msg='Running command: %s' % str(' '.join(command)), level=distutils_log.INFO,
        )

        return_code = subprocess.call(command)

        return return_code

    def _isort(self, scope, check):
        return self.__call_checker(base_command=self.__ISORT_BASE.split(), scope=scope, check=check,)

    def _black(self, scope, check):
        return self.__call_checker(base_command=self.__BLACK_BASE.split(), scope=scope, check=check,)

    def _pass(self):
        self.announce(msg='\033[32mPASS\x1b[0m', level=distutils_log.INFO)

    def _fail(self):
        self.announce(msg='\033[31mFAIL\x1b[0m', level=distutils_log.INFO)

    # noinspection PyAttributeOutsideInit
    def initialize_options(self):
        self.scope = '.'
        self.fix = ''

    def run(self):
        scope, check = self.scope, not self.fix
        isort_return = self._isort(scope=scope, check=check)
        black_return = self._black(scope=scope, check=check)

        if isort_return == 0 and black_return == 0:
            self._pass()
        else:
            self._fail()
            exit(isort_return if isort_return != 0 else black_return)

    def finalize_options(self):
        pass


###############################################################################

setuptools.setup(
    name=__package_name__,
    # Versions should comply with PEP440.  For a discussion on single-sourcing
    # the version across setup.py and the project code, see
    # https://packaging.python.org/en/latest/single_source_version.html
    version=__version__,
    description=__description__,
    long_description=long_description,
    long_description_content_type=long_description_content_type,
    # The project's main homepage.
    url=__repository_url__,
    download_url=__download_url__,
    # Author details
    author=__contact_names__,
    author_email=__contact_emails__,
    # maintainer Details
    maintainer=__contact_names__,
    maintainer_email=__contact_emails__,
    # The licence under which the project is released
    license=__license__,
    classifiers=[
        # How mature is this project? Common values are
        #  1 - Planning
        #  2 - Pre-Alpha
        #  3 - Alpha
        #  4 - Beta
        #  5 - Production/Stable
        #  6 - Mature
        #  7 - Inactive
        'Development Status :: 5 - Production/Stable',
        # Indicate who your project is intended for
        'Intended Audience :: Developers',
        'Intended Audience :: Science/Research',
        'Intended Audience :: Information Technology',
        # Indicate what your project relates to
        'Topic :: Scientific/Engineering',
        'Topic :: Scientific/Engineering :: Mathematics',
        'Topic :: Scientific/Engineering :: Image Recognition',
        'Topic :: Scientific/Engineering :: Artificial Intelligence',
        'Topic :: Software Development :: Libraries',
        'Topic :: Software Development :: Libraries :: Python Modules',
        'Topic :: Utilities',
        # Pick your license as you wish (should match "license" above)
        'License :: OSI Approved :: Apache Software License',
        # Supported python versions
        'Programming Language :: Python :: 3',
        'Programming Language :: Python :: 3.5',
        'Programming Language :: Python :: 3.6',
        'Programming Language :: Python :: 3.7',
        'Programming Language :: Python :: 3.8',
        # Additional Setting
        'Environment :: Console',
        'Natural Language :: English',
        'Operating System :: OS Independent',
    ],
    packages=setuptools.find_packages(),
    install_requires=install_requires,
    setup_requires=['pytest-runner'],
    tests_require=tests_requirements,
    # List additional groups of dependencies here (e.g. development
    # dependencies). You can install these using the following syntax,
    # $ pip install -e ".[all]"
    # $ pip install nemo_toolkit[all]
    extras_require=extras_require,
    # Add in any packaged data.
    include_package_data=True,
    exclude=['tools', 'tests'],
    package_data={'': ['*.tsv', '*.txt', '*.far', '*.fst', '*.cpp', 'Makefile']},
    zip_safe=False,
    # PyPI package information.
    keywords=__keywords__,
    # Custom commands.
    cmdclass={'style': StyleCommand},
)<|MERGE_RESOLUTION|>--- conflicted
+++ resolved
@@ -113,19 +113,11 @@
 #                              Monotonic Align                                #
 # %%%%%%%%%%%%%%%%%%%%%%%%%%%%%%%%%%%%%%%%%%%%%%%%%%%%%%%%%%%%%%%%%%%%%%%%%%% #
 
-<<<<<<< HEAD
-# setup(
-#   name = 'monotonic_align',
-#   ext_modules = cythonize("nemo/collections/tts/modules/monotonic_align/core.pyx"),
-#   include_dirs=[numpy.get_include()]
-# )
-=======
 setup(
-  name = 'monotonic_align',
-  ext_modules = cythonize("nemo/collections/tts/modules/monotonic_align/core.pyx"),
-  include_dirs=[numpy.get_include()]
+    name='monotonic_align',
+    ext_modules=cythonize("nemo/collections/tts/modules/monotonic_align/core.pyx"),
+    include_dirs=[numpy.get_include()],
 )
->>>>>>> 6be1cee0
 
 ###############################################################################
 #                            Code style checkers                              #
