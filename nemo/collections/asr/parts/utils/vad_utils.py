--- conflicted
+++ resolved
@@ -28,7 +28,7 @@
 from sklearn.model_selection import ParameterGrid
 
 from nemo.utils import logging
-import IPython.display as ipd
+
 
 """
 This file contains all the utility functions required for voice activity detection. 
@@ -88,8 +88,7 @@
 
     filepath = file['audio_filepath']
     in_duration = file['duration']
-    in_offset = file['offset'] if 'offset' in file else 0
-    print(in_offset)
+    in_offset = file['offset']
 
     try:
         sr = 16000
@@ -377,11 +376,7 @@
 
     onset = per_args.get('onset', 0.5)
     offset = per_args.get('offset', 0.5)
-<<<<<<< HEAD
-    pad_onset = per_args.get('pad_onset', 0)  
-=======
     pad_onset = per_args.get('pad_onset', 0)
->>>>>>> d5bd9367
     pad_offset = per_args.get('pad_offset', 0)
 
     onset, offset = cal_vad_onset_offset(per_args.get('scale', 'absolute'), onset, offset, sequence)
@@ -393,29 +388,25 @@
         if speech:
             # Switch from speech to non-speech
             if sequence[i] < offset:
-<<<<<<< HEAD
-                if  i * shift_len + pad_offset > max(0, start - pad_onset):
-=======
                 if i * shift_len + pad_offset > max(0, start - pad_onset):
->>>>>>> d5bd9367
                     speech_segments.add((max(0, start - pad_onset), i * shift_len + pad_offset))
                 start = i * shift_len
                 speech = False
+
         # Current frame is non-speech
         else:
             # Switch from non-speech to speech
             if sequence[i] > onset:
                 start = i * shift_len
                 speech = True
+
     # if it's speech at the end, add final segment
     if speech:
         speech_segments.add((max(0, start - pad_onset), i * shift_len + pad_offset))
-<<<<<<< HEAD
-=======
-
->>>>>>> d5bd9367
+
     # Merge the overlapped speech segments due to padding
     speech_segments = merge_overlap_segment(speech_segments)  # not sorted
+
     return speech_segments
 
 
@@ -470,7 +461,6 @@
             speech_segments = merge_overlap_segment(speech_segments)
         if min_duration_on > 0.0:
             speech_segments = filter_short_segments(speech_segments, min_duration_on)
-
     return speech_segments
 
 
@@ -564,12 +554,6 @@
     """
     Get the parameter grid given a dictionary of parameters.
     """
-    if "threshold" in params:
-        params_grid = []
-        for t in params["threshold"]:
-            params_grid.append({'onset': t, 'offset': t})
-        return params_grid
-
     has_filter_speech_first = False
     if 'filter_speech_first' in params:
         filter_speech_first = params['filter_speech_first']
@@ -609,49 +593,44 @@
     metric = detection.DetectionErrorRate()
     params_grid = get_parameter_grid(params)
 
-    
     for param in params_grid:
-        try:
-            # perform binarization, filtering accoring to param and write to rttm-like table
-            vad_table_dir = generate_vad_segment_table(vad_pred, param, shift_len=0.01, num_workers=20)
-
-            # add reference and hypothesis to metrics
-            for filename in paired_filenames:
-                groundtruth_RTTM_file = groundtruth_RTTM_dict[filename]
-                vad_table_filepath = os.path.join(vad_table_dir, filename + ".txt")
-                reference, hypothesis = vad_construct_pyannote_object_per_file(vad_table_filepath, groundtruth_RTTM_file)
-                metric(reference, hypothesis)  # accumulation
-
-            # delete tmp table files
-            shutil.rmtree(vad_table_dir, ignore_errors=True)
-
-            report = metric.report(display=False)
-            DetER = report.iloc[[-1]][('detection error rate', '%')].item()
-            FA = report.iloc[[-1]][('false alarm', '%')].item()
-            MISS = report.iloc[[-1]][('miss', '%')].item()
-
-            assert (
-                focus_metric == "DetER" or focus_metric == "FA" or focus_metric == "MISS"
-            ), "Metric we care most should be only in 'DetER', 'FA'or 'MISS'!"
-            all_perf[str(param)] = {'DetER (%)': DetER, 'FA (%)': FA, 'MISS (%)': MISS}
-            logging.info(f"parameter {param}, {all_perf[str(param)] }")
-
-            score = all_perf[str(param)][focus_metric + ' (%)']
-
-            del report
-            metric.reset()  # reset internal accumulator
-
-            # save results for analysis
-            with open(result_file + ".txt", "a") as fp:
-                fp.write(f"{param}, {all_perf[str(param)] }\n")
-
-            if score < min_score:
-                best_threhsold = param
-                optimal_scores = all_perf[str(param)]
-                min_score = score
-
-        except:
-            print(f"Invalid output with param {param}!")
+        # perform binarization, filtering accoring to param and write to rttm-like table
+        vad_table_dir = generate_vad_segment_table(vad_pred, param, shift_len=0.01, num_workers=20)
+
+        # add reference and hypothesis to metrics
+        for filename in paired_filenames:
+            groundtruth_RTTM_file = groundtruth_RTTM_dict[filename]
+            vad_table_filepath = os.path.join(vad_table_dir, filename + ".txt")
+            reference, hypothesis = vad_construct_pyannote_object_per_file(vad_table_filepath, groundtruth_RTTM_file)
+            metric(reference, hypothesis)  # accumulation
+
+        # delete tmp table files
+        shutil.rmtree(vad_table_dir, ignore_errors=True)
+
+        report = metric.report(display=False)
+        DetER = report.iloc[[-1]][('detection error rate', '%')].item()
+        FA = report.iloc[[-1]][('false alarm', '%')].item()
+        MISS = report.iloc[[-1]][('miss', '%')].item()
+
+        assert (
+            focus_metric == "DetER" or focus_metric == "FA" or focus_metric == "MISS"
+        ), "Metric we care most should be only in 'DetER', 'FA'or 'MISS'!"
+        all_perf[str(param)] = {'DetER (%)': DetER, 'FA (%)': FA, 'MISS (%)': MISS}
+        logging.info(f"parameter {param}, {all_perf[str(param)] }")
+
+        score = all_perf[str(param)][focus_metric + ' (%)']
+
+        del report
+        metric.reset()  # reset internal accumulator
+
+        # save results for analysis
+        with open(result_file + ".txt", "a") as fp:
+            fp.write(f"{param}, {all_perf[str(param)] }\n")
+
+        if score < min_score:
+            best_threhsold = param
+            optimal_scores = all_perf[str(param)]
+            min_score = score
 
     return best_threhsold, optimal_scores
 
@@ -674,15 +653,9 @@
                     raise ValueError(
                         "Invalid inputs! All float parameters excpet pad_onset and pad_offset should be larger than 0!"
                     )
-    if "onset" and "offset" in params:
-        if not (all(i <= 1 for i in params['onset']) and all(i <= 1 for i in params['offset'])):
-            raise ValueError("Invalid inputs! The onset and offset thresholds should be in range [0, 1]!")
-    elif "threshold" in params:
-        print("using threshold!! ")
-        if not (all(i <= 1 for i in params['threshold'])):
-            raise ValueError("Invalid inputs! The onset and offset thresholds should be in range [0, 1]!")
-
-
+
+    if not (all(i <= 1 for i in params['onset']) and all(i <= 1 for i in params['offset'])):
+        raise ValueError("Invalid inputs! The onset and offset thresholds should be in range [0, 1]!")
 
     return True
 
@@ -725,14 +698,12 @@
 
 def plot(
     path2audio_file,
-    vad_pred,
+    path2_vad_pred,
     path2ground_truth_label=None,
     offset=0,
     duration=None,
     threshold=None,
     per_args=None,
-    FRAME_LEN=0.01,
-    return_audio=True,
 ):
     """
     Plot VAD outputs for demonstration in tutorial
@@ -742,22 +713,14 @@
         path2ground_truth_label(str): path to groundtruth label file.
         threshold (float): threshold for prediction score (from 0 to 1).
     """
-    
-    if isinstance(vad_pred, str):
-        try:
-            frame = np.loadtxt(vad_pred)
-        except:
-            raise ValueError(f"Fail to load vad_pred from {vad_pred}")
-    
-    else:
-        frame = vad_pred
-        
     plt.figure(figsize=[20, 2])
+    FRAME_LEN = 0.01
 
     audio, sample_rate = librosa.load(path=path2audio_file, sr=16000, mono=True, offset=offset, duration=duration)
     dur = librosa.get_duration(audio, sr=sample_rate)
 
     time = np.arange(offset, offset + dur, FRAME_LEN)
+    frame = np.loadtxt(path2_vad_pred)
     frame = frame[int(offset / FRAME_LEN) : int((offset + dur) / FRAME_LEN)]
 
     len_pred = len(frame)
@@ -769,8 +732,7 @@
     ax1.set_ylim([-1, 1])
     ax2 = ax1.twinx()
 
-    prob = np.array(frame)
-
+    prob = frame
     if threshold and per_args:
         raise ValueError("threshold and per_args cannot be used at same time!")
     if not threshold and not per_args:
@@ -793,13 +755,7 @@
     ax2.legend(loc='lower right', shadow=True)
     ax2.set_ylabel('Preds and Probas')
     ax2.set_ylim([-0.1, 1.1])
-<<<<<<< HEAD
-    # return None
-    if return_audio: 
-        return ipd.Audio(audio, rate=16000)
-=======
     return ipd.Audio(audio, rate=16000)
->>>>>>> d5bd9367
 
 
 def gen_pred_from_speech_segments(speech_segments, prob, shift_len=0.01):
