# Copyright (c) 2020, NVIDIA CORPORATION.  All rights reserved.
#
# Licensed under the Apache License, Version 2.0 (the "License");
# you may not use this file except in compliance with the License.
# You may obtain a copy of the License at
#
#     http://www.apache.org/licenses/LICENSE-2.0
#
# Unless required by applicable law or agreed to in writing, software
# distributed under the License is distributed on an "AS IS" BASIS,
# WITHOUT WARRANTIES OR CONDITIONS OF ANY KIND, either express or implied.
# See the License for the specific language governing permissions and
# limitations under the License.

"""Pytorch Dataset for training Neural Machine Translation."""

import io
import json
import pickle
from collections import OrderedDict
from dataclasses import dataclass
from typing import Any, List, Optional

import braceexpand
import numpy as np
import webdataset as wd
from torch.utils.data import IterableDataset

from nemo.collections.nlp.data.data_utils.data_preprocessing import dataset_to_ids
from nemo.core import Dataset
from nemo.utils import logging

__all__ = ['TranslationDataset', 'TarredTranslationDataset', 'TranslationDataConfig']


@dataclass
class TranslationDataConfig:
    src_file_name: Optional[Any] = None  # Any = str or List[str]
    tgt_file_name: Optional[Any] = None  # Any = str or List[str]
    use_tarred_dataset: bool = False
    tar_files: Optional[Any] = None  # Any = str or List[str]
    metadata_file: Optional[Any] = None  # Any = str or List[str]
    lines_per_dataset_fragment: Optional[int] = 1000000
    num_batches_per_tarfile: Optional[int] = 1000
    shard_strategy: Optional[str] = 'scatter'
    tokens_in_batch: int = 512
    clean: bool = False
    max_seq_length: int = 512
    min_seq_length: int = 1
    cache_ids: bool = False
    cache_data_per_node: bool = False
    use_cache: bool = False
    shuffle: bool = False
    num_samples: int = -1
    drop_last: bool = False
    pin_memory: bool = False
    num_workers: int = 8
    reverse_lang_direction: bool = False
    load_from_tarred_dataset: bool = False
    metadata_path: Optional[str] = None
    tar_shuffle_n: int = 100
    n_preproc_jobs: int = -2
    tar_file_prefix: str = 'parallel'
    concat_sampling_technique: Optional[str] = 'temperature'
    concat_sampling_temperature: Optional[int] = 5
    concat_sampling_probabilities: Optional[List[float]] = None
    add_src_num_words_to_batch: bool = False
<<<<<<< HEAD
    add_word_beginning_mask_to_batch: bool = False
=======
    persistent_workers: bool = False
    prepend_eos_in_tgt: bool = False
>>>>>>> 43910271


def get_number_of_words(ids, tokenizer):
    lengths = []
    for sent_ids in ids:
        lengths.append(len(tokenizer.ids_to_text(sent_ids).split()))
    return lengths


def get_first_token_mask(ids, tokenizer):
    masks = []
    for sent_ids in ids:
        sent_ids.append(tokenizer.is_word_start(sent_ids))
    return masks


class TranslationDataset(Dataset):
    def __init__(
        self,
        dataset_src: str,
        dataset_tgt: str,
        tokens_in_batch: int = 1024,
        clean: bool = False,
        max_seq_length: int = 512,
        min_seq_length: int = 1,
        max_seq_length_diff: int = 512,
        max_seq_length_ratio: int = 512,
        cache_ids: bool = False,
        cache_data_per_node: bool = False,
        use_cache: bool = False,
        reverse_lang_direction: bool = False,
        prepend_id: int = None,
        add_src_num_words_to_batch: bool = False,
<<<<<<< HEAD
        add_word_beginning_mask_to_batch: bool = False,
=======
        prepend_eos_in_tgt: bool = False
>>>>>>> 43910271
    ):
        self.dataset_src = dataset_src
        self.dataset_tgt = dataset_tgt
        self.tokens_in_batch = tokens_in_batch
        self.cache_ids = cache_ids
        self.use_cache = use_cache
        self.clean = clean
        self.cache_data_per_node = cache_data_per_node
        self.max_seq_length = max_seq_length
        self.min_seq_length = min_seq_length
        self.max_seq_length_diff = max_seq_length_diff
        self.max_seq_length_ratio = max_seq_length_ratio
        self.reverse_lang_direction = reverse_lang_direction
        self.prepend_id = prepend_id
        self.add_src_num_words_to_batch = add_src_num_words_to_batch
<<<<<<< HEAD
        self.add_word_beginning_mask_to_batch = add_word_beginning_mask_to_batch
=======
        self.prepend_eos_in_tgt = prepend_eos_in_tgt
>>>>>>> 43910271

        # deprecation warnings for cache_ids, use_cache, and cache_data_per_node
        if self.cache_ids is True or self.use_cache is True or self.cache_data_per_node is True:
            logging.warning(
                'Deprecation warning. self.cache_ids, self.use_cache, and self.cache_data_per_node will be removed. Data caching to be done with tarred datasets moving forward.'
            )

    def batchify(self, tokenizer_src, tokenizer_tgt):
        src_ids = dataset_to_ids(
            self.dataset_src,
            tokenizer_src,
            cache_ids=self.cache_ids,
            cache_data_per_node=self.cache_data_per_node,
            use_cache=self.use_cache,
        )
        tgt_ids = dataset_to_ids(
            self.dataset_tgt,
            tokenizer_tgt,
            cache_ids=self.cache_ids,
            cache_data_per_node=self.cache_data_per_node,
            use_cache=self.use_cache,
            prepend_eos=self.prepend_eos_in_tgt,
        )
        if self.clean:
            src_ids, tgt_ids = self.clean_src_and_target(
                src_ids,
                tgt_ids,
                max_tokens=self.max_seq_length,
                min_tokens=self.min_seq_length,
                max_tokens_diff=self.max_seq_length_diff,
                max_tokens_ratio=self.max_seq_length_ratio,
            )
        src_num_words = get_number_of_words(src_ids, tokenizer_src) if self.add_src_num_words_to_batch else None
        src_word_first_token_mask = (
            get_first_token_mask(src_ids, tokenizer_src)
            if self.add_word_beginning_mask_to_batch
            else None
        )
        self.src_pad_id = tokenizer_src.pad_id
        self.tgt_pad_id = tokenizer_tgt.pad_id

        self.batch_indices = self.pack_data_into_batches(src_ids, tgt_ids)
        self.batches = self.pad_batches(
            src_ids,
            tgt_ids,
            self.batch_indices,
            src_num_words=src_num_words,
            src_word_first_token_mask=src_word_first_token_mask,
        )

    def __len__(self):
        return len(self.batches)

    def __getitem__(self, idx):
        src_ids = self.batches[idx]["src"]
        tgt = self.batches[idx]["tgt"]
        if self.reverse_lang_direction:
            src_ids, tgt = tgt, src_ids
        labels = tgt[:, 1:]
        tgt_ids = tgt[:, :-1]
        if self.prepend_id:
            src_ids = np.insert(src_ids, 0, self.prepend_id, axis=-1)
        src_mask = (src_ids != self.src_pad_id).astype(np.int32)
        tgt_mask = (tgt_ids != self.tgt_pad_id).astype(np.int32)
        res = [src_ids, src_mask, tgt_ids, tgt_mask, labels]
        if self.add_src_num_words_to_batch:
            res.append(self.batches[idx]["src_num_words"])
        if self.add_word_beginning_mask_to_batch:
            res.append(self.batches[idx]['src_word_first_token_mask'])
        return tuple(res)

    def pad_batches(self, src_ids, tgt_ids, batch_indices, src_num_words, src_word_first_token_mask):
        """
        Augments source and target ids in the batches with padding symbol
        to make the lengths of all sentences in the batches equal.
        """
        batches = {}
        for batch_idx, b in enumerate(batch_indices):
            src_len = max([len(src_ids[i]) for i in b])
            tgt_len = max([len(tgt_ids[i]) for i in b])
            src_ids_ = self.src_pad_id * np.ones((len(b), src_len), dtype=np.int)
            tgt_ids_ = self.tgt_pad_id * np.ones((len(b), tgt_len), dtype=np.int)
            for i, sentence_idx in enumerate(b):
                src_ids_[i][: len(src_ids[sentence_idx])] = src_ids[sentence_idx]
                tgt_ids_[i][: len(tgt_ids[sentence_idx])] = tgt_ids[sentence_idx]
            batches[batch_idx] = {"src": src_ids_, "tgt": tgt_ids_}
            if src_num_words is not None:
                batches[batch_idx]["src_num_words"] = np.array(
                    [src_num_words[sentence_idx] for sentence_idx in b], dtype=np.int32
                )
            if src_word_first_token_mask is not None:
                mask = np.zeros_like(src_ids_, dtype=np.bool)
                for i, sentence_idx in enumerate(b):
                    mask[i, : len(src_word_first_token_mask[sentence_idx])] = src_word_first_token_mask[sentence_idx]
                batches[batch_idx]["src_word_first_token_mask"] = mask
        return batches

    def pack_data_into_batches(self, src_ids, tgt_ids):
        """
        Takes two lists of source and target sentences, sorts them, and packs
        into batches to minimize the use of padding tokens. Returns a list of
        batches where each batch contains indices of sentences included into it
        """

        # create buckets sorted by the number of src tokens
        # each bucket is also sorted by the number of tgt tokens
        buckets = {}
        for i, src_id in enumerate(src_ids):
            src_len, tgt_len = len(src_id), len(tgt_ids[i])
            if src_len not in buckets:
                buckets[src_len] = [(tgt_len, i)]
            else:
                buckets[src_len].append((tgt_len, i))

        for b_idx in buckets:
            buckets[b_idx] = sorted(buckets[b_idx])

        buckets = OrderedDict(sorted(buckets.items()))
        indices = list(buckets.keys())

        batches = [[]]
        num_batches = 0
        batch_size = 0
        i = 0
        src_len = 0
        tgt_len = 0

        while i < len(buckets):
            while buckets[indices[i]]:

                i_src = max(src_len, indices[i])
                i_tgt = max(tgt_len, buckets[indices[i]][0][0])

                try:
                    ip1_src = max(src_len, indices[i + 1])
                    ip1_tgt = max(tgt_len, buckets[indices[i + 1]][0][0])
                except IndexError:
                    ip1_src = i_src + 1
                    ip1_tgt = i_tgt + 1

                if i_src + i_tgt <= ip1_src + ip1_tgt:
                    src_len = i_src
                    tgt_len = i_tgt
                    _, idx = buckets[indices[i]].pop(0)
                else:
                    src_len = ip1_src
                    tgt_len = ip1_tgt
                    _, idx = buckets[indices[i + 1]].pop(0)

                batches[num_batches].append(idx)
                batch_size += 1

                if batch_size * (src_len + tgt_len) > self.tokens_in_batch:

                    num_examples_to_split = len(batches[num_batches])
                    batches_to_evict = 8 * ((num_examples_to_split - 1) // 8)

                    if batches_to_evict == 0:
                        batches_to_evict = num_examples_to_split

                    batches.append(batches[num_batches][batches_to_evict:])
                    batches[num_batches] = batches[num_batches][:batches_to_evict]
                    batch_size = num_examples_to_split - batches_to_evict

                    num_batches += 1
                    if batch_size > 0:
                        src_len = max([len(src_ids[j]) for j in batches[num_batches]])
                        tgt_len = max([len(tgt_ids[j]) for j in batches[num_batches]])
                    else:
                        src_len = 0
                        tgt_len = 0
                    break

            if not buckets[indices[i]]:
                i = i + 1

        if not batches[-1]:
            batches.pop(-1)

        return batches

    def clean_src_and_target(
        self,
        src_ids,
        tgt_ids,
        max_tokens=None,
        min_tokens=None,
        max_tokens_diff=None,
        max_tokens_ratio=None,
        filter_equal_src_and_dest=False,
    ):
        """
        Cleans source and target sentences to get rid of noisy data.
        Specifically, a pair of sentences is removed if
          -- either source or target is longer than *max_tokens*
          -- either source or target is shorter than *min_tokens*
          -- absolute difference between source and target is larger than
             *max_tokens_diff*
          -- one sentence is *max_tokens_ratio* times longer than the other
        """

        if len(src_ids) != len(tgt_ids):
            raise ValueError("Source and target corpora have different lengths!")
        src_ids_, tgt_ids_ = [], []
        for i in range(len(src_ids)):
            src_len, tgt_len = len(src_ids[i]), len(tgt_ids[i])
            if (
                (max_tokens is not None and (src_len > max_tokens or tgt_len > max_tokens))
                or (min_tokens is not None and (src_len < min_tokens or tgt_len < min_tokens))
                or (filter_equal_src_and_dest and src_ids[i] == tgt_ids[i])
                or (max_tokens_diff is not None and np.abs(src_len - tgt_len) > max_tokens_diff)
            ):
                continue
            if max_tokens_ratio is not None:
                ratio = max(src_len - 2, 1) / max(tgt_len - 2, 1)
                if ratio > max_tokens_ratio or ratio < (1 / max_tokens_ratio):
                    continue
            src_ids_.append(src_ids[i])
            tgt_ids_.append(tgt_ids[i])
        return src_ids_, tgt_ids_


class TarredTranslationDataset(IterableDataset):
    """
    A similar Dataset to the TranslationDataset, but which loads tarred tokenized pickle files.
    Accepts a single JSON metadata file containing the total number of batches
    as well as the path(s) to the tarball(s) containing the pickled parallel dataset batch files.
    Valid formats for the text_tar_filepaths argument include:
    (1) a single string that can be brace-expanded, e.g. 'path/to/text.tar' or 'path/to/text_{1..100}.tar', or
    (2) a list of file paths that will not be brace-expanded, e.g. ['text_1.tar', 'text_2.tar', ...].
    Note: For brace expansion in (1), there may be cases where `{x..y}` syntax cannot be used due to shell interference.
    This occurs most commonly inside SLURM scripts. Therefore we provide a few equivalent replacements.
    Supported opening braces - { <=> (, [, < and the special tag _OP_.
    Supported closing braces - } <=> ), ], > and the special tag _CL_.
    For SLURM based tasks, we suggest the use of the special tags for ease of use.
    See the WebDataset documentation for more information about accepted data and input formats.
    If using multiple processes the number of shards should be divisible by the number of workers to ensure an
    even split among workers. If it is not divisible, logging will give a warning but training will proceed.
    Additionally, please note that the len() of this DataLayer is assumed to be the number of tokens
    of the text data. An incorrect manifest length may lead to some DataLoader issues down the line.
    Args:
        text_tar_filepaths: Either a list of tokenized text tarball filepaths, or a
            string (can be brace-expandable).
        metadata_path (str): Path to the metadata manifest.
        encoder_tokenizer: Autokenizer wrapped BPE tokenizer model, such as YTTM
        decoder_tokenizer: Autokenizer wrapped BPE tokenizer model, such as YTTM
        shuffle_n (int): How many samples to look ahead and load to be shuffled.
            See WebDataset documentation for more details.
            Defaults to 0.
        shard_strategy (str): Tarred dataset shard distribution strategy chosen as a str value during ddp.
            -   `scatter`: The default shard strategy applied by WebDataset, where each node gets
                a unique set of shards, which are permanently pre-allocated and never changed at runtime.
            -   `replicate`: Optional shard strategy, where each node gets all of the set of shards
                available in the tarred dataset, which are permanently pre-allocated and never changed at runtime.
                The benefit of replication is that it allows each node to sample data points from the entire
                dataset independently of other nodes, and reduces dependence on value of `shuffle_n`.
                Note: Replicated strategy allows every node to sample the entire set of available tarfiles,
                and therefore more than one node may sample the same tarfile, and even sample the same
                data points! As such, there is no assured guarantee that all samples in the dataset will be
                sampled at least once during 1 epoch.
        global_rank (int): Worker rank, used for partitioning shards. Defaults to 0.
        world_size (int): Total number of processes, used for partitioning shards. Defaults to 1.
        reverse_lang_direction (bool): When True, swaps the source and target directions when returning minibatches.
        prepend_id (int): Prepends the specificed token id to the start of every source sentence. Defaults to None.
    """

    def __init__(
        self,
        text_tar_filepaths: str,
        metadata_path: str,
        encoder_tokenizer: str,
        decoder_tokenizer: str,
        shuffle_n: int = 1,
        shard_strategy: str = "scatter",
        global_rank: int = 0,
        world_size: int = 1,
        reverse_lang_direction: bool = False,
        prepend_id: int = None,
        add_src_num_words_to_batch: bool = False,
    ):
        super(TarredTranslationDataset, self).__init__()

        self.encoder_tokenizer = encoder_tokenizer
        self.decoder_tokenizer = decoder_tokenizer
        self.reverse_lang_direction = reverse_lang_direction
        self.src_pad_id = encoder_tokenizer.pad_id
        self.tgt_pad_id = decoder_tokenizer.pad_id
        self.prepend_id = prepend_id
        self.add_src_num_words_to_batch = add_src_num_words_to_batch

        valid_shard_strategies = ['scatter', 'replicate']
        if shard_strategy not in valid_shard_strategies:
            raise ValueError(f"`shard_strategy` must be one of {valid_shard_strategies}")

        with open(metadata_path, 'r') as f:
            metadata = json.load(f)

        self.metadata = metadata

        if isinstance(text_tar_filepaths, str):
            # Replace '(', '[', '<' and '_OP_' with '{'
            brace_keys_open = ['(', '[', '<', '_OP_']
            for bkey in brace_keys_open:
                if bkey in text_tar_filepaths:
                    text_tar_filepaths = text_tar_filepaths.replace(bkey, "{")

            # Replace ')', ']', '>' and '_CL_' with '}'
            brace_keys_close = [')', ']', '>', '_CL_']
            for bkey in brace_keys_close:
                if bkey in text_tar_filepaths:
                    text_tar_filepaths = text_tar_filepaths.replace(bkey, "}")

        if isinstance(text_tar_filepaths, str):
            # Brace expand
            text_tar_filepaths = list(braceexpand.braceexpand(text_tar_filepaths))

        if shard_strategy == 'scatter':
            logging.info("All tarred dataset shards will be scattered evenly across all nodes.")
            if len(text_tar_filepaths) % world_size != 0:
                logging.warning(
                    f"Number of shards in tarred dataset ({len(text_tar_filepaths)}) is not divisible "
                    f"by number of distributed workers ({world_size})."
                )
            begin_idx = (len(text_tar_filepaths) // world_size) * global_rank
            end_idx = begin_idx + (len(text_tar_filepaths) // world_size)
            logging.info('Begin Index : %d' % (begin_idx))
            logging.info('End Index : %d' % (end_idx))
            text_tar_filepaths = text_tar_filepaths[begin_idx:end_idx]
            logging.info(
                "Partitioning tarred dataset: process (%d) taking shards [%d, %d)", global_rank, begin_idx, end_idx
            )
            self.length = self.metadata['num_batches'] // world_size

        elif shard_strategy == 'replicate':
            logging.info("All tarred dataset shards will be replicated across all nodes.")
            self.length = self.metadata['num_batches']

        else:
            raise ValueError(f"Invalid shard strategy ! Allowed values are : {valid_shard_strategies}")

        self.tarpath = text_tar_filepaths

        # Put together WebDataset
        self._dataset = wd.WebDataset(urls=text_tar_filepaths, nodesplitter=None)

        if shuffle_n > 0:
            self._dataset = self._dataset.shuffle(shuffle_n)
        else:
            logging.info("WebDataset will not shuffle files within the tar files.")

        self._dataset = self._dataset.rename(pkl='pkl', key='__key__').to_tuple('pkl', 'key').map(f=self._build_sample)

    def _build_sample(self, fname):
        # Load file
        pkl_file, _ = fname
        pkl_file = io.BytesIO(pkl_file)
        data = pickle.load(pkl_file)  # loads np.int64 vector
        pkl_file.close()
        src_ids = data["src"]
        tgt = data["tgt"]
        if self.reverse_lang_direction:
            src_ids, tgt = tgt, src_ids
        labels = tgt[:, 1:]
        tgt_ids = tgt[:, :-1]
        if self.prepend_id:
            src_ids = np.insert(src_ids, 0, self.prepend_id, axis=-1)
        if self.add_src_num_words_to_batch:
            src_num_words = get_number_of_words(src_ids, self.encoder_tokenizer)
        src_mask = (src_ids != self.src_pad_id).astype(np.int32)
        tgt_mask = (tgt_ids != self.tgt_pad_id).astype(np.int32)
        if self.add_src_num_words_to_batch:
            res = (src_ids, src_mask, tgt_ids, tgt_mask, labels, src_num_words)
        else:
            res = (src_ids, src_mask, tgt_ids, tgt_mask, labels)
        return res

    def __iter__(self):
        return self._dataset.__iter__()

    def __len__(self):
        return self.length<|MERGE_RESOLUTION|>--- conflicted
+++ resolved
@@ -65,12 +65,9 @@
     concat_sampling_temperature: Optional[int] = 5
     concat_sampling_probabilities: Optional[List[float]] = None
     add_src_num_words_to_batch: bool = False
-<<<<<<< HEAD
     add_word_beginning_mask_to_batch: bool = False
-=======
     persistent_workers: bool = False
     prepend_eos_in_tgt: bool = False
->>>>>>> 43910271
 
 
 def get_number_of_words(ids, tokenizer):
@@ -104,11 +101,8 @@
         reverse_lang_direction: bool = False,
         prepend_id: int = None,
         add_src_num_words_to_batch: bool = False,
-<<<<<<< HEAD
         add_word_beginning_mask_to_batch: bool = False,
-=======
         prepend_eos_in_tgt: bool = False
->>>>>>> 43910271
     ):
         self.dataset_src = dataset_src
         self.dataset_tgt = dataset_tgt
@@ -124,11 +118,8 @@
         self.reverse_lang_direction = reverse_lang_direction
         self.prepend_id = prepend_id
         self.add_src_num_words_to_batch = add_src_num_words_to_batch
-<<<<<<< HEAD
         self.add_word_beginning_mask_to_batch = add_word_beginning_mask_to_batch
-=======
         self.prepend_eos_in_tgt = prepend_eos_in_tgt
->>>>>>> 43910271
 
         # deprecation warnings for cache_ids, use_cache, and cache_data_per_node
         if self.cache_ids is True or self.use_cache is True or self.cache_data_per_node is True:
